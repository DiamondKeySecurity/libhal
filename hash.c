/*
 * hashes.c
 * --------
 * HAL interface to Cryptech hash cores.
 *
 * Authors: Joachim Strömbergson, Paul Selkirk, Rob Austein
 * Copyright (c) 2014-2015, SUNET
 *
 * Redistribution and use in source and binary forms, with or
 * without modification, are permitted provided that the following
 * conditions are met:
 *
 * 1. Redistributions of source code must retain the above copyright
 *    notice, this list of conditions and the following disclaimer.
 *
 * 2. Redistributions in binary form must reproduce the above copyright
 *    notice, this list of conditions and the following disclaimer in
 *    the documentation and/or other materials provided with the
 *    distribution.
 *
 * THIS SOFTWARE IS PROVIDED BY THE COPYRIGHT HOLDERS AND CONTRIBUTORS
 * "AS IS" AND ANY EXPRESS OR IMPLIED WARRANTIES, INCLUDING, BUT NOT
 * LIMITED TO, THE IMPLIED WARRANTIES OF MERCHANTABILITY AND FITNESS
 * FOR A PARTICULAR PURPOSE ARE DISCLAIMED. IN NO EVENT SHALL THE
 * COPYRIGHT OWNER OR CONTRIBUTORS BE LIABLE FOR ANY DIRECT, INDIRECT,
 * INCIDENTAL, SPECIAL, EXEMPLARY, OR CONSEQUENTIAL DAMAGES (INCLUDING,
 * BUT NOT LIMITED TO, PROCUREMENT OF SUBSTITUTE GOODS OR SERVICES;
 * LOSS OF USE, DATA, OR PROFITS; OR BUSINESS INTERRUPTION) HOWEVER
 * CAUSED AND ON ANY THEORY OF LIABILITY, WHETHER IN CONTRACT,
 * STRICT LIABILITY, OR TORT (INCLUDING NEGLIGENCE OR OTHERWISE)
 * ARISING IN ANY WAY OUT OF THE USE OF THIS SOFTWARE, EVEN IF
 * ADVISED OF THE POSSIBILITY OF SUCH DAMAGE.
 */

#include <assert.h>
#include <string.h>
#include <stdio.h>
#include <stdlib.h>
#include <stdint.h>
#include <errno.h>
#include <fcntl.h>
#include <unistd.h>
#include <sys/ioctl.h>

#include "hal.h"

/*
 * HMAC magic numbers.
 */

#define HMAC_IPAD 0x36
#define HMAC_OPAD 0x5c

/*
 * Driver.  This encapsulates whatever per-algorithm voodoo we need
 * this week.  At the moment, this is mostly Cryptech core addresses,
 * but this is subject to change without notice.
 *
 * Most of the addresses in the current version could be calculated
 * from a single address (the core base address), but this week's
 * theory prefers the precomputed composite addresses, and doing it
 * this way saves some microscopic bit of addition at runtime.
 * Whatever.  It'll probably all change again once we have a dynamic
 * memory map, so it's not really worth overthinking at the moment.
 */

struct hal_hash_driver {
  size_t length_length;                 /* Length of the length field */
  off_t block_addr;                     /* Where to write hash blocks */
  off_t ctrl_addr;                      /* Control register */
  off_t status_addr;                    /* Status register */
  off_t digest_addr;                    /* Where to read digest */
  off_t name_addr;                      /* Where to read core name */
  char core_name[8];                    /* Expected name of core */
  uint8_t ctrl_mode;                    /* Digest mode, for cores that have modes */
};

/*
 * Hash state.  For now we assume that the only core state we need to
 * save and restore is the current digest value.
 */

struct hal_hash_state {
  const hal_hash_descriptor_t *descriptor;
  const hal_hash_driver_t *driver;
  uint64_t msg_length_high;                     /* Total data hashed in this message */
  uint64_t msg_length_low;                      /* (128 bits in SHA-512 cases) */
  uint8_t block[HAL_MAX_HASH_BLOCK_LENGTH],     /* Block we're accumulating */
    core_state[HAL_MAX_HASH_DIGEST_LENGTH];     /* Saved core state */
  size_t block_used;                            /* How much of the block we've used */
  unsigned block_count;                         /* Blocks sent */
<<<<<<< HEAD
};
=======
  unsigned flags;
} internal_hash_state_t;
>>>>>>> 5106b886

#define STATE_FLAG_STATE_ALLOCATED 0x1          /* State buffer dynamically allocated */

/*
 * HMAC state.  Right now this just holds the key block and a hash
 * context; if and when we figure out how PCLSR the hash cores, we
 * might want to save a lot more than that, and may also want to
 * reorder certain operations during HMAC initialization to get a
 * performance boost for things like PBKDF2.
 */

struct hal_hmac_state {
  hal_hash_state_t hash_state;               /* Hash state */
  uint8_t keybuf[HAL_MAX_HASH_BLOCK_LENGTH]; /* HMAC key */
};

/*
 * Drivers for known digest algorithms.
 *
 * Initialization of the core_name field is not a typo, we're
 * concatenating two string constants and trusting the compiler to
 * whine if the resulting string doesn't fit into the field.
 */

static const hal_hash_driver_t sha1_driver = {
  SHA1_LENGTH_LEN,
  SHA1_ADDR_BLOCK, SHA1_ADDR_CTRL, SHA1_ADDR_STATUS, SHA1_ADDR_DIGEST,
  SHA1_ADDR_NAME0, (SHA1_NAME0 SHA1_NAME1),
  0
};

static const hal_hash_driver_t sha256_driver = {
  SHA256_LENGTH_LEN,
  SHA256_ADDR_BLOCK, SHA256_ADDR_CTRL, SHA256_ADDR_STATUS, SHA256_ADDR_DIGEST,
  SHA256_ADDR_NAME0, (SHA256_NAME0 SHA256_NAME1),
  0
};

static const hal_hash_driver_t sha512_224_driver = {
  SHA512_LENGTH_LEN,
  SHA512_ADDR_BLOCK, SHA512_ADDR_CTRL, SHA512_ADDR_STATUS, SHA512_ADDR_DIGEST,
  SHA512_ADDR_NAME0, (SHA512_NAME0 SHA512_NAME1),
  MODE_SHA_512_224
};

static const hal_hash_driver_t sha512_256_driver = {
  SHA512_LENGTH_LEN,
  SHA512_ADDR_BLOCK, SHA512_ADDR_CTRL, SHA512_ADDR_STATUS, SHA512_ADDR_DIGEST,
  SHA512_ADDR_NAME0, (SHA512_NAME0 SHA512_NAME1),
  MODE_SHA_512_256
};

static const hal_hash_driver_t sha384_driver = {
  SHA512_LENGTH_LEN,
  SHA512_ADDR_BLOCK, SHA512_ADDR_CTRL, SHA512_ADDR_STATUS, SHA512_ADDR_DIGEST,
  SHA512_ADDR_NAME0, (SHA512_NAME0 SHA512_NAME1),
  MODE_SHA_384
};

static const hal_hash_driver_t sha512_driver = {
  SHA512_LENGTH_LEN,
  SHA512_ADDR_BLOCK, SHA512_ADDR_CTRL, SHA512_ADDR_STATUS, SHA512_ADDR_DIGEST,
  SHA512_ADDR_NAME0, (SHA512_NAME0 SHA512_NAME1),
  MODE_SHA_512
};

/*
 * Digest algorithm identifiers: DER encoded full TLV of an
 * DigestAlgorithmIdentifier SEQUENCE including OID for the algorithm in
 * question and a NULL parameters value.
 *
 * See RFC 2313 and the NIST algorithm registry:
 * http://csrc.nist.gov/groups/ST/crypto_apps_infra/csor/algorithms.html
 *
 * The DER encoding is too complex to generate in the C preprocessor,
 * and we want these as compile-time constants, so we just supply the
 * raw hex encoding here.  If this gets seriously out of control we'll
 * write a script to generate a header file we can include.
 */

static const uint8_t
  dalgid_sha1[]       = { 0x30, 0x09, 0x06, 0x05, 0x2b, 0x0e, 0x03, 0x02, 0x1a, 0x05, 0x00 },
  dalgid_sha256[]     = { 0x30, 0x0d, 0x06, 0x09, 0x60, 0x86, 0x48, 0x01, 0x65, 0x03, 0x04, 0x02, 0x01, 0x05, 0x00 },
  dalgid_sha384[]     = { 0x30, 0x0d, 0x06, 0x09, 0x60, 0x86, 0x48, 0x01, 0x65, 0x03, 0x04, 0x02, 0x02, 0x05, 0x00 },
  dalgid_sha512[]     = { 0x30, 0x0d, 0x06, 0x09, 0x60, 0x86, 0x48, 0x01, 0x65, 0x03, 0x04, 0x02, 0x03, 0x05, 0x00 },
  dalgid_sha512_224[] = { 0x30, 0x0d, 0x06, 0x09, 0x60, 0x86, 0x48, 0x01, 0x65, 0x03, 0x04, 0x02, 0x05, 0x05, 0x00 },
  dalgid_sha512_256[] = { 0x30, 0x0d, 0x06, 0x09, 0x60, 0x86, 0x48, 0x01, 0x65, 0x03, 0x04, 0x02, 0x06, 0x05, 0x00 };

/*
 * Descriptors.  Yes, the {hash,hmac}_state_length fields are a bit
 * repetitive given that they (currently) have the same value
 * regardless of algorithm, but we don't want to wire in that
 * assumption, so it's simplest to be explicit.
 */

const hal_hash_descriptor_t hal_hash_sha1[1] = {{
  SHA1_BLOCK_LEN, SHA1_DIGEST_LEN,
  sizeof(hal_hash_state_t), sizeof(hal_hmac_state_t),
  dalgid_sha1, sizeof(dalgid_sha1),
  &sha1_driver, 0
}};

const hal_hash_descriptor_t hal_hash_sha256[1] = {{
  SHA256_BLOCK_LEN, SHA256_DIGEST_LEN,
  sizeof(hal_hash_state_t), sizeof(hal_hmac_state_t),
  dalgid_sha256, sizeof(dalgid_sha256),
  &sha256_driver, 1
}};

const hal_hash_descriptor_t hal_hash_sha512_224[1] = {{
  SHA512_BLOCK_LEN, SHA512_224_DIGEST_LEN,
  sizeof(hal_hash_state_t), sizeof(hal_hmac_state_t),
  dalgid_sha512_224, sizeof(dalgid_sha512_224),
  &sha512_224_driver, 0
}};

const hal_hash_descriptor_t hal_hash_sha512_256[1] = {{
  SHA512_BLOCK_LEN, SHA512_256_DIGEST_LEN,
  sizeof(hal_hash_state_t), sizeof(hal_hmac_state_t),
  dalgid_sha512_256, sizeof(dalgid_sha512_256),
  &sha512_256_driver, 0
}};

const hal_hash_descriptor_t hal_hash_sha384[1] = {{
  SHA512_BLOCK_LEN, SHA384_DIGEST_LEN,
  sizeof(hal_hash_state_t), sizeof(hal_hmac_state_t),
  dalgid_sha384, sizeof(dalgid_sha384),
  &sha384_driver, 0
}};

const hal_hash_descriptor_t hal_hash_sha512[1] = {{
  SHA512_BLOCK_LEN, SHA512_DIGEST_LEN,
  sizeof(hal_hash_state_t), sizeof(hal_hmac_state_t),
  dalgid_sha512, sizeof(dalgid_sha512),
  &sha512_driver, 0
}};

/*
 * Debugging control.
 */

static int debug = 0;

void hal_hash_set_debug(int onoff)
{
  debug = onoff;
}

/*
 * Internal utility to do whatever checking we need of a descriptor,
 * then extract the driver pointer in a way that works nicely with
 * initialization of an automatic const pointer.
 *
 * Returns the driver pointer on success, NULL on failure.
 */

static const hal_hash_driver_t *check_driver(const hal_hash_descriptor_t * const descriptor)
{
  return descriptor == NULL ? NULL : descriptor->driver;
}

/*
 * Report whether cores are present.
 */

hal_error_t hal_hash_core_present(const hal_hash_descriptor_t * const descriptor)
{
  const hal_hash_driver_t * const driver = check_driver(descriptor);

  if (driver == NULL)
    return HAL_ERROR_BAD_ARGUMENTS;

  return hal_io_expected(driver->name_addr,
                         (const uint8_t *) driver->core_name,
                         sizeof(driver->core_name));
}

/*
 * Initialize hash state.
 */

hal_error_t hal_hash_initialize(const hal_hash_descriptor_t * const descriptor,
                                hal_hash_state_t **state_,
                                void *state_buffer, const size_t state_length)
{
  const hal_hash_driver_t * const driver = check_driver(descriptor);
  hal_hash_state_t *state = state_buffer;

<<<<<<< HEAD
  if (driver == NULL || state == NULL || state_ == NULL ||
      state_length < descriptor->hash_state_length)
=======
  if (driver == NULL || opaque_state == NULL)
    return HAL_ERROR_BAD_ARGUMENTS;

  if (state_buffer != NULL && state_length < descriptor->hash_state_length)
>>>>>>> 5106b886
    return HAL_ERROR_BAD_ARGUMENTS;

  if (state_buffer == NULL && (state = malloc(descriptor->hash_state_length)) == NULL)
      return HAL_ERROR_ALLOCATION_FAILURE;

  memset(state, 0, sizeof(*state));
  state->descriptor = descriptor;
  state->driver = driver;
    
  if (state_buffer == NULL)
    state->flags |= STATE_FLAG_STATE_ALLOCATED;

  *state_ = state;

  return HAL_OK;
}

/*
 * Clean up hash state.  No-op unless memory was dynamically allocated.
 */

void hal_hash_cleanup(hal_hash_state_t *opaque_state)
{
  if (opaque_state == NULL)
    return;

  internal_hash_state_t *state = opaque_state->state;

  if (state == NULL || (state->flags & STATE_FLAG_STATE_ALLOCATED) == 0)
    return;

  memset(state, 0, state->descriptor->hash_state_length);
  free(state);
  opaque_state->state = NULL;
}

/*
 * Read hash result from core.  At least for now, this also serves to
 * read current hash state from core.
 */

static hal_error_t hash_read_digest(const driver_t * const driver,
                                    uint8_t *digest,
                                    const size_t digest_length)
{
  hal_error_t err;

  assert(digest != NULL && digest_length % 4 == 0);

  if ((err = hal_io_wait_valid(driver->status_addr)) != HAL_OK)
    return err;

  return hal_io_read(driver->digest_addr, digest, digest_length);
}

/*
 * Write hash state back to core.
 */

static hal_error_t hash_write_digest(const driver_t * const driver,
                                     const uint8_t * const digest,
                                     const size_t digest_length)
{
  hal_error_t err;

  assert(digest != NULL && digest_length % 4 == 0);

  if ((err = hal_io_wait_ready(driver->status_addr)) != HAL_OK)
    return err;

  return hal_io_write(driver->digest_addr, digest, digest_length);
}

/*
 * Send one block to a core.
 */

<<<<<<< HEAD
static hal_error_t hash_write_block(hal_hash_state_t * const state)
=======
static hal_error_t hash_write_block(internal_hash_state_t *state)
>>>>>>> 5106b886
{
  uint8_t ctrl_cmd[4];
  hal_error_t err;

  assert(state != NULL && state->descriptor != NULL && state->driver != NULL);
  assert(state->descriptor->block_length % 4 == 0);

  assert(state->descriptor->digest_length <= sizeof(state->core_state) ||
         !state->descriptor->can_restore_state);

  if (debug)
    fprintf(stderr, "[ %s ]\n", state->block_count == 0 ? "init" : "next");

  if ((err = hal_io_wait_ready(state->driver->status_addr)) != HAL_OK)
    return err;

  if (state->descriptor->can_restore_state &&
      state->block_count != 0 &&
      (err = hash_write_digest(state->driver, state->core_state,
                               state->descriptor->digest_length)) != HAL_OK)
    return err;

  if ((err = hal_io_write(state->driver->block_addr, state->block,
                          state->descriptor->block_length)) != HAL_OK)
    return err;

  ctrl_cmd[0] = ctrl_cmd[1] = ctrl_cmd[2] = 0;
  ctrl_cmd[3] = state->block_count == 0 ? CTRL_INIT : CTRL_NEXT;
  ctrl_cmd[3] |= state->driver->ctrl_mode;

  if ((err = hal_io_write(state->driver->ctrl_addr, ctrl_cmd, sizeof(ctrl_cmd))) != HAL_OK)
    return err;

<<<<<<< HEAD
  return hal_io_wait_valid(state->driver->status_addr);
}

/*
 * Read hash result from core.
 */

static hal_error_t hash_read_digest(const hal_hash_driver_t * const driver,
                                    uint8_t *digest,
                                    const size_t digest_length)
{
  hal_error_t err;

  assert(digest != NULL && digest_length % 4 == 0);

  if ((err = hal_io_wait_valid(driver->status_addr)) != HAL_OK)
=======
  if (state->descriptor->can_restore_state &&
      (err = hash_read_digest(state->driver, state->core_state,
                              state->descriptor->digest_length)) != HAL_OK)
>>>>>>> 5106b886
    return err;

  return hal_io_wait_valid(state->driver->status_addr);
}

/*
 * Add data to hash.
 */

hal_error_t hal_hash_update(hal_hash_state_t *state,            /* Opaque state block */
                            const uint8_t * const data_buffer,  /* Data to be hashed */
                            size_t data_buffer_length)          /* Length of data_buffer */
{
  const uint8_t *p = data_buffer;
  hal_error_t err;
  size_t n;

  if (state == NULL || data_buffer == NULL)
    return HAL_ERROR_BAD_ARGUMENTS;

  if (data_buffer_length == 0)
    return HAL_OK;

  assert(state->descriptor != NULL && state->driver != NULL);
  assert(state->descriptor->block_length <= sizeof(state->block));

  while ((n = state->descriptor->block_length - state->block_used) <= data_buffer_length) {
    /*
     * We have enough data for another complete block.
     */
    if (debug)
      fprintf(stderr, "[ Full block, data_buffer_length %lu, used %lu, n %lu, msg_length %llu ]\n",
              (unsigned long) data_buffer_length, (unsigned long) state->block_used, (unsigned long) n, state->msg_length_low);
    memcpy(state->block + state->block_used, p, n);
    if ((state->msg_length_low += n) < n)
      state->msg_length_high++;
    state->block_used = 0;
    data_buffer_length -= n;
    p += n;
    if ((err = hash_write_block(state)) != HAL_OK)
      return err;
    state->block_count++;
  }

  if (data_buffer_length > 0) {
    /*
     * Data left over, but not enough for a full block, stash it.
     */
    if (debug)
      fprintf(stderr, "[ Partial block, data_buffer_length %lu, used %lu, n %lu, msg_length %llu ]\n",
              (unsigned long) data_buffer_length, (unsigned long) state->block_used, (unsigned long) n, state->msg_length_low);
    assert(data_buffer_length < n);
    memcpy(state->block + state->block_used, p, data_buffer_length);
    if ((state->msg_length_low += data_buffer_length) < data_buffer_length)
      state->msg_length_high++;
    state->block_used += data_buffer_length;
  }

  return HAL_OK;
}

/*
 * Finish hash and return digest.
 */

hal_error_t hal_hash_finalize(hal_hash_state_t *state,            	/* Opaque state block */
                              uint8_t *digest_buffer,                   /* Returned digest */
                              const size_t digest_buffer_length)        /* Length of digest_buffer */
{
  uint64_t bit_length_high, bit_length_low;
  hal_error_t err;
  uint8_t *p;
  size_t n;
  int i;

  if (state == NULL || digest_buffer == NULL)
    return HAL_ERROR_BAD_ARGUMENTS;

  assert(state->descriptor != NULL && state->driver != NULL);

  if (digest_buffer_length < state->descriptor->digest_length)
    return HAL_ERROR_BAD_ARGUMENTS;

  assert(state->descriptor->block_length <= sizeof(state->block));

  /*
   * Add padding, then pull result from the core
   */

  bit_length_low  = (state->msg_length_low  << 3);
  bit_length_high = (state->msg_length_high << 3) | (state->msg_length_low >> 61);

  /* Initial pad byte */
  assert(state->block_used < state->descriptor->block_length);
  state->block[state->block_used++] = 0x80;

  /* If not enough room for bit count, zero and push current block */
  if ((n = state->descriptor->block_length - state->block_used) < state->driver->length_length) {
    if (debug)
      fprintf(stderr, "[ Overflow block, used %lu, n %lu, msg_length %llu ]\n",
              (unsigned long) state->block_used, (unsigned long) n, state->msg_length_low);
    if (n > 0)
      memset(state->block + state->block_used, 0, n);
    if ((err = hash_write_block(state)) != HAL_OK)
      return err;
    state->block_count++;
    state->block_used = 0;
  }

  /* Pad final block */
  n = state->descriptor->block_length - state->block_used;
  assert(n >= state->driver->length_length);
  if (n > 0)
    memset(state->block + state->block_used, 0, n);
  if (debug)
    fprintf(stderr, "[ Final block, used %lu, n %lu, msg_length %llu ]\n",
            (unsigned long) state->block_used, (unsigned long) n, state->msg_length_low);
  p = state->block + state->descriptor->block_length;
  for (i = 0; (bit_length_low || bit_length_high) && i < state->driver->length_length; i++) {
    *--p = (uint8_t) (bit_length_low & 0xFF);
    bit_length_low >>= 8;
    if (bit_length_high) {
      bit_length_low |= ((bit_length_high & 0xFF) << 56);
      bit_length_high >>= 8;
    }
  }

  /* Push final block */
  if ((err = hash_write_block(state)) != HAL_OK)
    return err;
  state->block_count++;

  /* All data pushed to core, now we just need to read back the result */
  if ((err = hash_read_digest(state->driver, digest_buffer, state->descriptor->digest_length)) != HAL_OK)
    return err;

  return HAL_OK;
}

/*
 * Initialize HMAC state.
 */

hal_error_t hal_hmac_initialize(const hal_hash_descriptor_t * const descriptor,
                                hal_hmac_state_t **state_,
                                void *state_buffer, const size_t state_length,
                                const uint8_t * const key, const size_t key_length)
{
<<<<<<< HEAD
  const hal_hash_driver_t * const driver = check_driver(descriptor);
  hal_hmac_state_t *state = state_buffer;
  hal_hash_state_t *h = NULL;
  hal_error_t err;
  int i;

  if (descriptor == NULL || driver == NULL || state == NULL || state_ == NULL ||
      state_length < descriptor->hmac_state_length)
=======
  const driver_t * const driver = check_driver(descriptor);
  internal_hmac_state_t *state = state_buffer;
  hal_hash_state_t oh;
  hal_error_t err;
  int i;

  if (driver == NULL || opaque_state == NULL)
>>>>>>> 5106b886
    return HAL_ERROR_BAD_ARGUMENTS;

  if (state_buffer != NULL && state_length < descriptor->hmac_state_length)
    return HAL_ERROR_BAD_ARGUMENTS;

  if (state_buffer == NULL && (state = malloc(descriptor->hmac_state_length)) == NULL)
    return HAL_ERROR_ALLOCATION_FAILURE;

  internal_hash_state_t *h = &state->hash_state;

  assert(descriptor->block_length <= sizeof(state->keybuf));

#if 0
  /*
   * RFC 2104 frowns upon keys shorter than the digest length.
   * ... but most of the test vectors fail this test!
   */

  if (key_length < descriptor->digest_length)
    return HAL_ERROR_UNSUPPORTED_KEY;
#endif

<<<<<<< HEAD
  if ((err = hal_hash_initialize(descriptor, &h, &state->hash_state,
                                 sizeof(state->hash_state))) != HAL_OK)
    return err;
=======
  if ((err = hal_hash_initialize(descriptor, &oh, h, sizeof(*h))) != HAL_OK)
    goto fail;

  if (state_buffer == NULL)
    h->flags |= STATE_FLAG_STATE_ALLOCATED;
>>>>>>> 5106b886

  /*
   * If the supplied HMAC key is longer than the hash block length, we
   * need to hash the supplied HMAC key to get the real HMAC key.
   * Otherwise, we just use the supplied HMAC key directly.
   */

  memset(state->keybuf, 0, sizeof(state->keybuf));

  if (key_length <= descriptor->block_length)
    memcpy(state->keybuf, key, key_length);

<<<<<<< HEAD
  else if ((err = hal_hash_update(h, key, key_length))                         != HAL_OK ||
           (err = hal_hash_finalize(h, state->keybuf, sizeof(state->keybuf)))  != HAL_OK ||
           (err = hal_hash_initialize(descriptor, &h, &state->hash_state,
                                      sizeof(state->hash_state)))              != HAL_OK)
    return err;
=======
  else if ((err = hal_hash_update(oh, key, key_length))                        != HAL_OK ||
           (err = hal_hash_finalize(oh, state->keybuf, sizeof(state->keybuf))) != HAL_OK ||
           (err = hal_hash_initialize(descriptor, &oh, h, sizeof(*h)))         != HAL_OK)
    goto fail;
>>>>>>> 5106b886

  /*
   * XOR the key with the IPAD value, then start the inner hash.
   */

  for (i = 0; i < descriptor->block_length; i++)
    state->keybuf[i] ^= HMAC_IPAD;

<<<<<<< HEAD
  if ((err = hal_hash_update(h, state->keybuf, descriptor->block_length)) != HAL_OK)
    return err;
=======
  if ((err = hal_hash_update(oh, state->keybuf, descriptor->block_length)) != HAL_OK)
    goto fail;
>>>>>>> 5106b886

  /*
   * Prepare the key for the final hash.  Since we just XORed key with
   * IPAD, we need to XOR with both IPAD and OPAD to get key XOR OPAD.
   */

  for (i = 0; i < descriptor->block_length; i++)
    state->keybuf[i] ^= HMAC_IPAD ^ HMAC_OPAD;

  /*
   * If we had some good way of saving all of our state (including
   * state internal to the hash core), this would be a good place to
   * do it, since it might speed up algorithms like PBKDF2 which do
   * repeated HMAC operations using the same key.  Revisit this if and
   * when the hash cores support such a thing.
   */

  *state_ = state;

  return HAL_OK;

 fail:
  if (state_buffer == NULL)
    free(state);
  return err;
}

/*
 * Clean up HMAC state.  No-op unless memory was dynamically allocated.
 */

void hal_hmac_cleanup(hal_hmac_state_t *opaque_state)
{
  if (opaque_state == NULL)
    return;

  internal_hmac_state_t *state = opaque_state->state;

  if (state == NULL)
    return;

  internal_hash_state_t *h = &state->hash_state;

  if ((h->flags & STATE_FLAG_STATE_ALLOCATED) == 0)
    return;

  memset(state, 0, h->descriptor->hmac_state_length);
  free(state);
  opaque_state->state = NULL;
}

/*
 * Add data to HMAC.
 */

hal_error_t hal_hmac_update(hal_hmac_state_t *state,
                            const uint8_t * data, const size_t length)
{
  if (state == NULL || data == NULL)
    return HAL_ERROR_BAD_ARGUMENTS;

  return hal_hash_update(&state->hash_state, data, length);
}

/*
 * Finish and return HMAC.
 */

hal_error_t hal_hmac_finalize(hal_hmac_state_t *state,
                              uint8_t *hmac, const size_t length)
{
  if (state == NULL || hmac == NULL)
    return HAL_ERROR_BAD_ARGUMENTS;

  hal_hash_state_t *h = &state->hash_state;
  const hal_hash_descriptor_t *descriptor = h->descriptor;
  uint8_t d[HAL_MAX_HASH_DIGEST_LENGTH];
  hal_error_t err;

  assert(descriptor != NULL && descriptor->digest_length <= sizeof(d));

  /*
   * Finish up inner hash and extract digest, then perform outer hash
   * to get HMAC.  Key was prepared for this in hal_hmac_initialize().
   */

  if ((err = hal_hash_finalize(h, d, sizeof(d)))                           != HAL_OK ||
      (err = hal_hash_initialize(descriptor, &h, &state->hash_state,
                                 sizeof(state->hash_state)))               != HAL_OK ||
      (err = hal_hash_update(h, state->keybuf, descriptor->block_length))  != HAL_OK ||
      (err = hal_hash_update(h, d, descriptor->digest_length))             != HAL_OK ||
      (err = hal_hash_finalize(h, hmac, length))                           != HAL_OK)
    return err;

  return HAL_OK;
}

/*
 * "Any programmer who fails to comply with the standard naming, formatting,
 *  or commenting conventions should be shot.  If it so happens that it is
 *  inconvenient to shoot him, then he is to be politely requested to recode
 *  his program in adherence to the above standard."
 *                      -- Michael Spier, Digital Equipment Corporation
 *
 * Local variables:
 * indent-tabs-mode: nil
 * End:
 */<|MERGE_RESOLUTION|>--- conflicted
+++ resolved
@@ -89,12 +89,8 @@
     core_state[HAL_MAX_HASH_DIGEST_LENGTH];     /* Saved core state */
   size_t block_used;                            /* How much of the block we've used */
   unsigned block_count;                         /* Blocks sent */
-<<<<<<< HEAD
-};
-=======
   unsigned flags;
-} internal_hash_state_t;
->>>>>>> 5106b886
+};
 
 #define STATE_FLAG_STATE_ALLOCATED 0x1          /* State buffer dynamically allocated */
 
@@ -283,15 +279,10 @@
   const hal_hash_driver_t * const driver = check_driver(descriptor);
   hal_hash_state_t *state = state_buffer;
 
-<<<<<<< HEAD
-  if (driver == NULL || state == NULL || state_ == NULL ||
-      state_length < descriptor->hash_state_length)
-=======
-  if (driver == NULL || opaque_state == NULL)
+  if (driver == NULL || state_ == NULL)
     return HAL_ERROR_BAD_ARGUMENTS;
 
   if (state_buffer != NULL && state_length < descriptor->hash_state_length)
->>>>>>> 5106b886
     return HAL_ERROR_BAD_ARGUMENTS;
 
   if (state_buffer == NULL && (state = malloc(descriptor->hash_state_length)) == NULL)
@@ -313,19 +304,19 @@
  * Clean up hash state.  No-op unless memory was dynamically allocated.
  */
 
-void hal_hash_cleanup(hal_hash_state_t *opaque_state)
-{
-  if (opaque_state == NULL)
+void hal_hash_cleanup(hal_hash_state_t **state_)
+{
+  if (state_ == NULL)
     return;
 
-  internal_hash_state_t *state = opaque_state->state;
+  hal_hash_state_t *state = *state_;
 
   if (state == NULL || (state->flags & STATE_FLAG_STATE_ALLOCATED) == 0)
     return;
 
   memset(state, 0, state->descriptor->hash_state_length);
   free(state);
-  opaque_state->state = NULL;
+  *state_ = NULL;
 }
 
 /*
@@ -333,7 +324,7 @@
  * read current hash state from core.
  */
 
-static hal_error_t hash_read_digest(const driver_t * const driver,
+static hal_error_t hash_read_digest(const hal_hash_driver_t * const driver,
                                     uint8_t *digest,
                                     const size_t digest_length)
 {
@@ -351,7 +342,7 @@
  * Write hash state back to core.
  */
 
-static hal_error_t hash_write_digest(const driver_t * const driver,
+static hal_error_t hash_write_digest(const hal_hash_driver_t * const driver,
                                      const uint8_t * const digest,
                                      const size_t digest_length)
 {
@@ -369,11 +360,7 @@
  * Send one block to a core.
  */
 
-<<<<<<< HEAD
 static hal_error_t hash_write_block(hal_hash_state_t * const state)
-=======
-static hal_error_t hash_write_block(internal_hash_state_t *state)
->>>>>>> 5106b886
 {
   uint8_t ctrl_cmd[4];
   hal_error_t err;
@@ -407,28 +394,9 @@
   if ((err = hal_io_write(state->driver->ctrl_addr, ctrl_cmd, sizeof(ctrl_cmd))) != HAL_OK)
     return err;
 
-<<<<<<< HEAD
-  return hal_io_wait_valid(state->driver->status_addr);
-}
-
-/*
- * Read hash result from core.
- */
-
-static hal_error_t hash_read_digest(const hal_hash_driver_t * const driver,
-                                    uint8_t *digest,
-                                    const size_t digest_length)
-{
-  hal_error_t err;
-
-  assert(digest != NULL && digest_length % 4 == 0);
-
-  if ((err = hal_io_wait_valid(driver->status_addr)) != HAL_OK)
-=======
   if (state->descriptor->can_restore_state &&
       (err = hash_read_digest(state->driver, state->core_state,
                               state->descriptor->digest_length)) != HAL_OK)
->>>>>>> 5106b886
     return err;
 
   return hal_io_wait_valid(state->driver->status_addr);
@@ -577,24 +545,12 @@
                                 void *state_buffer, const size_t state_length,
                                 const uint8_t * const key, const size_t key_length)
 {
-<<<<<<< HEAD
   const hal_hash_driver_t * const driver = check_driver(descriptor);
   hal_hmac_state_t *state = state_buffer;
-  hal_hash_state_t *h = NULL;
   hal_error_t err;
   int i;
 
-  if (descriptor == NULL || driver == NULL || state == NULL || state_ == NULL ||
-      state_length < descriptor->hmac_state_length)
-=======
-  const driver_t * const driver = check_driver(descriptor);
-  internal_hmac_state_t *state = state_buffer;
-  hal_hash_state_t oh;
-  hal_error_t err;
-  int i;
-
-  if (driver == NULL || opaque_state == NULL)
->>>>>>> 5106b886
+  if (descriptor == NULL || driver == NULL || state_ == NULL)
     return HAL_ERROR_BAD_ARGUMENTS;
 
   if (state_buffer != NULL && state_length < descriptor->hmac_state_length)
@@ -603,7 +559,7 @@
   if (state_buffer == NULL && (state = malloc(descriptor->hmac_state_length)) == NULL)
     return HAL_ERROR_ALLOCATION_FAILURE;
 
-  internal_hash_state_t *h = &state->hash_state;
+  hal_hash_state_t *h = &state->hash_state;
 
   assert(descriptor->block_length <= sizeof(state->keybuf));
 
@@ -617,17 +573,12 @@
     return HAL_ERROR_UNSUPPORTED_KEY;
 #endif
 
-<<<<<<< HEAD
   if ((err = hal_hash_initialize(descriptor, &h, &state->hash_state,
                                  sizeof(state->hash_state))) != HAL_OK)
-    return err;
-=======
-  if ((err = hal_hash_initialize(descriptor, &oh, h, sizeof(*h))) != HAL_OK)
     goto fail;
 
   if (state_buffer == NULL)
     h->flags |= STATE_FLAG_STATE_ALLOCATED;
->>>>>>> 5106b886
 
   /*
    * If the supplied HMAC key is longer than the hash block length, we
@@ -640,18 +591,11 @@
   if (key_length <= descriptor->block_length)
     memcpy(state->keybuf, key, key_length);
 
-<<<<<<< HEAD
   else if ((err = hal_hash_update(h, key, key_length))                         != HAL_OK ||
            (err = hal_hash_finalize(h, state->keybuf, sizeof(state->keybuf)))  != HAL_OK ||
            (err = hal_hash_initialize(descriptor, &h, &state->hash_state,
                                       sizeof(state->hash_state)))              != HAL_OK)
-    return err;
-=======
-  else if ((err = hal_hash_update(oh, key, key_length))                        != HAL_OK ||
-           (err = hal_hash_finalize(oh, state->keybuf, sizeof(state->keybuf))) != HAL_OK ||
-           (err = hal_hash_initialize(descriptor, &oh, h, sizeof(*h)))         != HAL_OK)
     goto fail;
->>>>>>> 5106b886
 
   /*
    * XOR the key with the IPAD value, then start the inner hash.
@@ -660,13 +604,8 @@
   for (i = 0; i < descriptor->block_length; i++)
     state->keybuf[i] ^= HMAC_IPAD;
 
-<<<<<<< HEAD
   if ((err = hal_hash_update(h, state->keybuf, descriptor->block_length)) != HAL_OK)
-    return err;
-=======
-  if ((err = hal_hash_update(oh, state->keybuf, descriptor->block_length)) != HAL_OK)
     goto fail;
->>>>>>> 5106b886
 
   /*
    * Prepare the key for the final hash.  Since we just XORed key with
@@ -698,24 +637,24 @@
  * Clean up HMAC state.  No-op unless memory was dynamically allocated.
  */
 
-void hal_hmac_cleanup(hal_hmac_state_t *opaque_state)
-{
-  if (opaque_state == NULL)
+void hal_hmac_cleanup(hal_hmac_state_t **state_)
+{
+  if (state_ == NULL)
     return;
 
-  internal_hmac_state_t *state = opaque_state->state;
+  hal_hmac_state_t *state = *state_;
 
   if (state == NULL)
     return;
 
-  internal_hash_state_t *h = &state->hash_state;
+  hal_hash_state_t *h = &state->hash_state;
 
   if ((h->flags & STATE_FLAG_STATE_ALLOCATED) == 0)
     return;
 
   memset(state, 0, h->descriptor->hmac_state_length);
   free(state);
-  opaque_state->state = NULL;
+  *state_ = NULL;
 }
 
 /*
