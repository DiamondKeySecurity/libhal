--- conflicted
+++ resolved
@@ -45,15 +45,6 @@
 #include "hal_internal.h"
 #include "slip_internal.h"
 
-<<<<<<< HEAD
-=======
-/* XXX These REALLY ought to be passed from the client app command line,
- * rather than compiled into the library.
- */
-#define DEVICE "/dev/ttyUSB1"
-#define SPEED B921600
-
->>>>>>> 3ba7ca41
 hal_error_t hal_rpc_client_transport_init(void)
 {
     return hal_serial_init(HAL_CLIENT_SERIAL_DEFAULT_DEVICE, HAL_CLIENT_SERIAL_DEFAULT_SPEED);
@@ -71,12 +62,8 @@
 
 hal_error_t hal_rpc_recv(uint8_t * const buf, size_t * const len)
 {
-<<<<<<< HEAD
-    return hal_slip_recv(buf, len, *len);
-=======
     size_t maxlen = *len;
     *len = 0;
     hal_error_t err = hal_slip_recv(buf, len, maxlen);
     return err;
->>>>>>> 3ba7ca41
 }