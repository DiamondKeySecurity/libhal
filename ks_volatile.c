/*
 * ks_volatile.c
 * -------------
 * Keystore implementation in normal volatile internal memory.
 *
 * NB: This is only suitable for cases where you do not want the keystore
 *     to survive library exit, eg, for storing PKCS #11 session keys.
 *
 * Authors: Rob Austein
 * Copyright (c) 2015-2017, NORDUnet A/S All rights reserved.
 *
 * Redistribution and use in source and binary forms, with or without
 * modification, are permitted provided that the following conditions are
 * met:
 * - Redistributions of source code must retain the above copyright notice,
 *   this list of conditions and the following disclaimer.
 *
 * - Redistributions in binary form must reproduce the above copyright
 *   notice, this list of conditions and the following disclaimer in the
 *   documentation and/or other materials provided with the distribution.
 *
 * - Neither the name of the NORDUnet nor the names of its contributors may
 *   be used to endorse or promote products derived from this software
 *   without specific prior written permission.
 *
 * THIS SOFTWARE IS PROVIDED BY THE COPYRIGHT HOLDERS AND CONTRIBUTORS "AS
 * IS" AND ANY EXPRESS OR IMPLIED WARRANTIES, INCLUDING, BUT NOT LIMITED
 * TO, THE IMPLIED WARRANTIES OF MERCHANTABILITY AND FITNESS FOR A
 * PARTICULAR PURPOSE ARE DISCLAIMED. IN NO EVENT SHALL THE COPYRIGHT
 * HOLDER OR CONTRIBUTORS BE LIABLE FOR ANY DIRECT, INDIRECT, INCIDENTAL,
 * SPECIAL, EXEMPLARY, OR CONSEQUENTIAL DAMAGES (INCLUDING, BUT NOT LIMITED
 * TO, PROCUREMENT OF SUBSTITUTE GOODS OR SERVICES; LOSS OF USE, DATA, OR
 * PROFITS; OR BUSINESS INTERRUPTION) HOWEVER CAUSED AND ON ANY THEORY OF
 * LIABILITY, WHETHER IN CONTRACT, STRICT LIABILITY, OR TORT (INCLUDING
 * NEGLIGENCE OR OTHERWISE) ARISING IN ANY WAY OUT OF THE USE OF THIS
 * SOFTWARE, EVEN IF ADVISED OF THE POSSIBILITY OF SUCH DAMAGE.
 */

#include <string.h>
#include <assert.h>

#include "hal.h"
#include "hal_internal.h"
#include "ks.h"

#ifndef STATIC_KS_VOLATILE_SLOTS
#define STATIC_KS_VOLATILE_SLOTS HAL_STATIC_PKEY_STATE_BLOCKS
#endif

#ifndef KS_VOLATILE_CACHE_SIZE
#define KS_VOLATILE_CACHE_SIZE 4
#endif

/*
 * Keystore database.
 */

typedef struct {
  hal_client_handle_t   client;
  hal_session_handle_t  session;
  hal_ks_block_t        block;
} ks_volatile_key_t;

typedef struct {
  hal_ks_t ks;              /* Must be first */
  ks_volatile_key_t *keys;
} ks_volatile_db_t;

/*
 * This is a bit silly, but it's safe enough, and it lets us avoid a
 * nasty mess of forward references.
 */

#define db      ((ks_volatile_db_t * const) hal_ks_volatile)

/*
 * Read a block.  CRC probably not necessary for RAM.
 */

static hal_error_t ks_volatile_read(hal_ks_t *ks, const unsigned blockno, hal_ks_block_t *block)
{
  if (ks != hal_ks_volatile || db->keys == NULL || block == NULL || blockno >= ks->size)
    return HAL_ERROR_IMPOSSIBLE;

  memcpy(block, &db->keys[blockno].block, sizeof(*block));

  return HAL_OK;
}

/*
 * Convert a live block into a tombstone.
 */

static hal_error_t ks_volatile_deprecate(hal_ks_t *ks, const unsigned blockno)
{
  if (ks != hal_ks_volatile || db->keys == NULL || blockno >= ks->size)
    return HAL_ERROR_IMPOSSIBLE;

  db->keys[blockno].block.header.block_status = HAL_KS_BLOCK_STATUS_TOMBSTONE;

  return HAL_OK;
}

/*
 * Zero (not erase) a flash block.
 */

static hal_error_t ks_volatile_zero(hal_ks_t *ks, const unsigned blockno)
{
  if (ks != hal_ks_volatile || db->keys == NULL || blockno >= ks->size)
    return HAL_ERROR_IMPOSSIBLE;

  memset(&db->keys[blockno].block, 0x00, sizeof(db->keys[blockno].block));
  db->keys[blockno].client.handle = HAL_HANDLE_NONE;
  db->keys[blockno].session.handle = HAL_HANDLE_NONE;

  return HAL_OK;
}

/*
 * Erase a flash block.
 */

static hal_error_t ks_volatile_erase(hal_ks_t *ks, const unsigned blockno)
{
  if (ks != hal_ks_volatile || db->keys == NULL || blockno >= ks->size)
    return HAL_ERROR_IMPOSSIBLE;

  memset(&db->keys[blockno].block, 0xFF, sizeof(db->keys[blockno].block));
  db->keys[blockno].client.handle = HAL_HANDLE_NONE;
  db->keys[blockno].session.handle = HAL_HANDLE_NONE;

  return HAL_OK;
}

/*
 * Write a flash block.  CRC probably not necessary for RAM.
 */

static hal_error_t ks_volatile_write(hal_ks_t *ks, const unsigned blockno, hal_ks_block_t *block)
{
  if (ks != hal_ks_volatile || db->keys == NULL || block == NULL || blockno >= ks->size)
    return HAL_ERROR_IMPOSSIBLE;

  memcpy(&db->keys[blockno].block, block, sizeof(*block));

  return HAL_OK;
}

/*
 * Set key ownership.
 */

static hal_error_t ks_volatile_set_owner(hal_ks_t *ks,
                                         const unsigned blockno,
                                         const hal_client_handle_t client,
                                         const hal_session_handle_t session)
{
  if (ks != hal_ks_volatile || db->keys == NULL || blockno >= ks->size)
    return HAL_ERROR_IMPOSSIBLE;

  db->keys[blockno].client = client;
  db->keys[blockno].session = session;

  return HAL_OK;
}

/*
 * Test key ownership.
 *
 * One might expect this to be based on whether the session matches,
 * and indeed it would be in a sane world, but in the world of PKCS
 * #11, keys belong to sessions, are visible to other sessions, and
 * may even be modifiable by other sessions, but softly and silently
 * vanish away when the original creating session is destroyed.
 *
 * In our terms, this means that visibility of session objects is
 * determined only by the client handle, so taking the session handle
 * as an argument here isn't really necessary, but we've flipflopped
 * on that enough times that at least for now I'd prefer to leave the
 * session handle here and not have to revise all the RPC calls again.
 * Remove it at some later date and redo the RPC calls if we manage to
 * avoid revising this yet again.
 */

static hal_error_t ks_volatile_test_owner(hal_ks_t *ks,
                                          const unsigned blockno,
                                          const hal_client_handle_t client,
                                          const hal_session_handle_t session)
{
  if (ks != hal_ks_volatile || db->keys == NULL || blockno >= ks->size)
    return HAL_ERROR_IMPOSSIBLE;

  if (db->keys[blockno].client.handle == HAL_HANDLE_NONE ||
      db->keys[blockno].client.handle == client.handle)
    return HAL_OK;

  if (hal_rpc_is_logged_in(client, HAL_USER_WHEEL) == HAL_OK)
    return HAL_OK;

  return HAL_ERROR_KEY_NOT_FOUND;
}

/*
 * Copy key ownership.
 */

static hal_error_t ks_volatile_copy_owner(hal_ks_t *ks,
                                          const unsigned source,
                                          const unsigned target)
{
  if (ks != hal_ks_volatile || db->keys == NULL || source >= ks->size || target >= ks->size)
    return HAL_ERROR_IMPOSSIBLE;

  db->keys[target].client  = db->keys[source].client;
  db->keys[target].session = db->keys[source].session;
  return HAL_OK;
}

/*
 * Initialize keystore.
 */

static hal_error_t ks_volatile_init(hal_ks_t *ks, const int alloc)
{
  if (ks != hal_ks_volatile)
    return HAL_ERROR_IMPOSSIBLE;

  hal_error_t err = HAL_OK;
  void *mem = NULL;

  hal_ks_lock();

  if (alloc) {
    if ((err = hal_ks_alloc_common(ks, STATIC_KS_VOLATILE_SLOTS, KS_VOLATILE_CACHE_SIZE,
                                   &mem, sizeof(*db->keys) * STATIC_KS_VOLATILE_SLOTS)) != HAL_OK)
      goto done;
    db->keys = mem;
  }

  if (db->keys == NULL) {
    err = HAL_ERROR_IMPOSSIBLE;
    goto done;
  }

  for (unsigned b = 0; b < db->ks.size; b++)
    if ((err = hal_ks_block_erase(ks, b)) != HAL_OK)
      goto done;

  if ((err = hal_ks_init_common(ks)) != HAL_OK)
    goto done;

  err = HAL_OK;

 done:
  hal_ks_unlock();
  return err;
}

/*
 * Dispatch vector and keystore definition, now that we've defined all
 * the driver functions.
 */

<<<<<<< HEAD
static const hal_ks_driver_t ks_volatile_driver = {
  .init                 = ks_volatile_init,
  .read                 = ks_volatile_read,
  .write                = ks_volatile_write,
  .deprecate            = ks_volatile_deprecate,
  .zero                 = ks_volatile_zero,
  .erase                = ks_volatile_erase,
  .erase_maybe          = ks_volatile_erase, /* sic */
  .set_owner            = ks_volatile_set_owner,
  .test_owner           = ks_volatile_test_owner,
  .copy_owner           = ks_volatile_copy_owner
};

static ks_volatile_db_t _db = { .ks.driver = &ks_volatile_driver };

hal_ks_t * const hal_ks_volatile = &_db.ks;
=======
static hal_error_t ks_logout(hal_ks_t *ks,
                             hal_client_handle_t client)
{
  if (ks == NULL || client.handle == HAL_HANDLE_NONE)
    return HAL_ERROR_BAD_ARGUMENTS;

  ks_t *ksv = ks_to_ksv(ks);
  hal_error_t err = HAL_OK;

  hal_ks_lock();

  for (int i = 0; i < ksv->db->ksi.used; i++) {
    unsigned b = ksv->db->ksi.index[i];
    if (ksv->db->keys[b].client.handle == client.handle) {
      int hint = i;
      if ((err = hal_ks_index_delete(&ksv->db->ksi, &ksv->db->ksi.names[b].name, 0, NULL, &hint)) != HAL_OK)
        goto done;
      memset(&ksv->db->keys[b], 0, sizeof(ksv->db->keys[b]));
      i--;
    }
  }

 done:
  hal_ks_unlock();
  return err;
}

const hal_ks_driver_t hal_ks_volatile_driver[1] = {{
  .init                 = ks_volatile_init,
  .shutdown             = ks_volatile_shutdown,
  .open                 = ks_volatile_open,
  .close                = ks_volatile_close,
  .store                = ks_store,
  .fetch                = ks_fetch,
  .delete               = ks_delete,
  .match                = ks_match,
  .set_attributes       = ks_set_attributes,
  .get_attributes       = ks_get_attributes,
  .logout		= ks_logout
}};

#endif /* STATIC_KS_VOLATILE_SLOTS > 0 */
>>>>>>> 358b3803

/*
 * Local variables:
 * indent-tabs-mode: nil
 * End:
 */<|MERGE_RESOLUTION|>--- conflicted
+++ resolved
@@ -218,6 +218,34 @@
 }
 
 /*
+ * Zero any blocks owned by a client that we're logging out.
+ */
+
+static hal_error_t ks_volatile_logout(hal_ks_t *ks,
+                                      hal_client_handle_t client)
+{
+  if (ks != hal_ks_volatile || client.handle == HAL_HANDLE_NONE)
+    return HAL_ERROR_IMPOSSIBLE;
+
+  for (int i = 0; i < ks->used; i++) {
+    unsigned b = ks->index[i];
+    hal_error_t err;
+    int hint = i;
+
+    if (db->keys[b].client.handle != client.handle)
+      continue;
+
+    if ((err = hal_ks_index_delete(ks, &ks->names[b], 0, NULL, &hint)) != HAL_OK ||
+        (err = hal_ks_block_zero(ks, b))                               != HAL_OK)
+      return err;
+
+    i--;
+  }
+
+  return HAL_OK;
+}
+
+/*
  * Initialize keystore.
  */
 
@@ -262,7 +290,6 @@
  * the driver functions.
  */
 
-<<<<<<< HEAD
 static const hal_ks_driver_t ks_volatile_driver = {
   .init                 = ks_volatile_init,
   .read                 = ks_volatile_read,
@@ -273,56 +300,13 @@
   .erase_maybe          = ks_volatile_erase, /* sic */
   .set_owner            = ks_volatile_set_owner,
   .test_owner           = ks_volatile_test_owner,
-  .copy_owner           = ks_volatile_copy_owner
+  .copy_owner           = ks_volatile_copy_owner,
+  .logout               = ks_volatile_logout
 };
 
 static ks_volatile_db_t _db = { .ks.driver = &ks_volatile_driver };
 
 hal_ks_t * const hal_ks_volatile = &_db.ks;
-=======
-static hal_error_t ks_logout(hal_ks_t *ks,
-                             hal_client_handle_t client)
-{
-  if (ks == NULL || client.handle == HAL_HANDLE_NONE)
-    return HAL_ERROR_BAD_ARGUMENTS;
-
-  ks_t *ksv = ks_to_ksv(ks);
-  hal_error_t err = HAL_OK;
-
-  hal_ks_lock();
-
-  for (int i = 0; i < ksv->db->ksi.used; i++) {
-    unsigned b = ksv->db->ksi.index[i];
-    if (ksv->db->keys[b].client.handle == client.handle) {
-      int hint = i;
-      if ((err = hal_ks_index_delete(&ksv->db->ksi, &ksv->db->ksi.names[b].name, 0, NULL, &hint)) != HAL_OK)
-        goto done;
-      memset(&ksv->db->keys[b], 0, sizeof(ksv->db->keys[b]));
-      i--;
-    }
-  }
-
- done:
-  hal_ks_unlock();
-  return err;
-}
-
-const hal_ks_driver_t hal_ks_volatile_driver[1] = {{
-  .init                 = ks_volatile_init,
-  .shutdown             = ks_volatile_shutdown,
-  .open                 = ks_volatile_open,
-  .close                = ks_volatile_close,
-  .store                = ks_store,
-  .fetch                = ks_fetch,
-  .delete               = ks_delete,
-  .match                = ks_match,
-  .set_attributes       = ks_set_attributes,
-  .get_attributes       = ks_get_attributes,
-  .logout		= ks_logout
-}};
-
-#endif /* STATIC_KS_VOLATILE_SLOTS > 0 */
->>>>>>> 358b3803
 
 /*
  * Local variables:
