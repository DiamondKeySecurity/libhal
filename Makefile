# Copyright (c) 2015-2016, NORDUnet A/S
# All rights reserved.
#
# Redistribution and use in source and binary forms, with or without
# modification, are permitted provided that the following conditions are
# met:
# - Redistributions of source code must retain the above copyright notice,
#   this list of conditions and the following disclaimer.
#
# - Redistributions in binary form must reproduce the above copyright
#   notice, this list of conditions and the following disclaimer in the
#   documentation and/or other materials provided with the distribution.
#
# - Neither the name of the NORDUnet nor the names of its contributors may
#   be used to endorse or promote products derived from this software
#   without specific prior written permission.
#
# THIS SOFTWARE IS PROVIDED BY THE COPYRIGHT HOLDERS AND CONTRIBUTORS "AS
# IS" AND ANY EXPRESS OR IMPLIED WARRANTIES, INCLUDING, BUT NOT LIMITED
# TO, THE IMPLIED WARRANTIES OF MERCHANTABILITY AND FITNESS FOR A
# PARTICULAR PURPOSE ARE DISCLAIMED. IN NO EVENT SHALL THE COPYRIGHT
# HOLDER OR CONTRIBUTORS BE LIABLE FOR ANY DIRECT, INDIRECT, INCIDENTAL,
# SPECIAL, EXEMPLARY, OR CONSEQUENTIAL DAMAGES (INCLUDING, BUT NOT LIMITED
# TO, PROCUREMENT OF SUBSTITUTE GOODS OR SERVICES; LOSS OF USE, DATA, OR
# PROFITS; OR BUSINESS INTERRUPTION) HOWEVER CAUSED AND ON ANY THEORY OF
# LIABILITY, WHETHER IN CONTRACT, STRICT LIABILITY, OR TORT (INCLUDING
# NEGLIGENCE OR OTHERWISE) ARISING IN ANY WAY OUT OF THE USE OF THIS
# SOFTWARE, EVEN IF ADVISED OF THE POSSIBILITY OF SUCH DAMAGE.

# Number of static hash and HMAC state blocks to allocate.
# Numbers pulled out of a hat, just testing.

STATIC_HASH_STATE_BLOCKS = 10
STATIC_HMAC_STATE_BLOCKS = 4
STATIC_PKEY_STATE_BLOCKS = 6

INC		= hal.h hal_internal.h
LIB		= libhal.a

# Error checking on known control options, some of which allow the user entirely too much rope.

USAGE := "usage: ${MAKE} [IO_BUS=eim|i2c|fmc] [RPC_MODE=none|server|client-simple|client-mixed] [KS=volatile|mmap|flash] [RPC_TRANSPORT=none|loopback|serial|daemon] [MODEXP_CORE=no|yes]"

IO_BUS		?= none
KS		?= volatile
RPC_MODE	?= none
RPC_TRANSPORT	?= none
MODEXP_CORE	?= no

ifeq (,$(and \
	$(filter	none eim i2c fmc			,${IO_BUS}),\
	$(filter	none server client-simple client-mixed	,${RPC_MODE}),\
	$(filter	volatile mmap flash			,${KS}),\
	$(filter	none loopback serial daemon		,${RPC_TRANSPORT}),\
	$(filter	no yes					,${MODEXP_CORE})))
  $(error ${USAGE})
endif

$(info Building libhal with configuration IO_BUS=${IO_BUS} RPC_MODE=${RPC_MODE} KS=${KS} RPC_TRANSPORT=${RPC_TRANSPORT} MODEXP_CORE=${MODEXP_CORE})

# Whether the RSA code should use the ModExp | ModExpS6 | ModExpA7 core.

ifeq "${MODEXP_CORE}" "yes"
  RSA_USE_MODEXP_CORE := 1
else
  RSA_USE_MODEXP_CORE := 0
endif

# Object files to build, initialized with ones we always want.
# There's a balance here between skipping files we don't strictly
# need and reducing the number of unnecessary conditionals in this
# makefile, so the working definition of "always want" is sometimes
# just "building this is harmless even if we don't use it."

OBJ = errorstrings.o hash.o asn1.o ecdsa.o rsa.o ${KS_OBJ} rpc_api.o xdr.o rpc_hash.o rpc_misc.o rpc_pkey.o rpc_client.o rpc_server.o

# Object files to build when we're on a platform with direct access
# to our hardware (Verilog) cores.

CORE_OBJ = core.o csprng.o pbkdf2.o aes_keywrap.o modexp.o mkmif.o ${IO_OBJ}

# I/O bus to the FPGA
#
# IO_BUS = none | eim | i2c | fmc
#  none:	No FPGA I/O bus
#   eim:	EIM bus from Novena
#   i2c:	Older I2C bus from Novena
#   fmc:	FMC bus from dev-bridge and alpha boards

ifeq "${IO_BUS}" "eim"
  IO_OBJ = hal_io_eim.o novena-eim.o
else ifeq "${IO_BUS}" "i2c"
  IO_OBJ = hal_io_i2c.o
else ifeq "${IO_BUS}" "fmc"
  IO_OBJ = hal_io_fmc.o
endif

# If we're building for STM32, position-independent code leads to some
# hard-to-debug function pointer errors. OTOH, if we're building for Linux
# (even on the Novena), we want to make it possible to build a shared library.

ifneq "${IO_BUS}" "fmc"
  CFLAGS += -fPIC
endif

# The mmap and flash keystore implementations are both server code.
#
# The volatile keystore (conventional memory) is client code, to
# support using the same API for things like PKCS #11 "session" objects.
#
# Default at the moment is mmap, since that should work on the Novena
# and we haven't yet written the flash code for the bridge board.

KS_OBJ = ks.o

ifeq "${KS}" "mmap"
  KS_OBJ += ks_mmap.o
else ifeq "${KS}" "volatile"
  KS_OBJ += ks_volatile.o
else ifeq "${KS}" "flash"
  KS_OBJ += ks_flash.o masterkey.o
endif

# RPC_MODE = none | server | client-simple | client-mixed
#   none:		Build without RPC client, use cores directly.
#   server:		Build for server side of RPC (HSM), use cores directly.
#   client-simple:	Build for other host, communicate with cores via RPC server.
#   client-mixed:	Like client-simple but do hashing locally in software and
#			support a local keystore (for PKCS #11 public keys, etc)
#
# RPC_TRANSPORT = loopback | serial | daemon
#   loopback:		Communicate over loopback socket on Novena
#   serial:		Communicate over USB in serial pass-through mode
#   daemon:		Communicate over USB via a daemon, to arbitrate multiple clients
#
# Note that RPC_MODE setting also controls the RPC_CLIENT setting passed to the C
# preprocessor via CFLAGS.  Whatever we pass here must evaluate to an integer in
# the C preprocessor: we can use symbolic names so long as they're defined as macros
# in the C code, but we can't use things like C enum symbols.

<<<<<<< HEAD
ifeq "${RPC_TRANSPORT}" "serial"
=======
ifneq "${RPC_MODE}" "none"
  OBJ += rpc_api.o xdr.o
endif

ifeq "${RPC_MODE}" "server"
  OBJ += slip.o
else ifeq "${RPC_TRANSPORT}" "serial"
>>>>>>> 183fc0a7
  OBJ += slip.o rpc_serial.o
else ifeq "${RPC_TRANSPORT}" "daemon"
  OBJ += slip.o rpc_serial.o
endif

ifeq "${RPC_TRANSPORT}" "loopback"
  RPC_CLIENT_OBJ = rpc_client_loopback.o
else ifeq "${RPC_TRANSPORT}" "serial"
  RPC_CLIENT_OBJ = rpc_client_serial.o
else ifeq "${RPC_TRANSPORT}" "daemon"
  RPC_CLIENT_OBJ = rpc_client_daemon.o
endif

ifeq "${RPC_TRANSPORT}" "loopback"
  RPC_SERVER_OBJ = rpc_server_loopback.o
else ifeq "${RPC_TRANSPORT}" "serial"
  RPC_SERVER_OBJ = rpc_server_serial.o
endif

ifeq "${RPC_MODE}" "none"
  OBJ += ${CORE_OBJ}
  CFLAGS += -DHAL_RSA_USE_MODEXP=${RSA_USE_MODEXP_CORE}
else ifeq "${RPC_MODE}" "server"
  OBJ += ${CORE_OBJ} ${RPC_SERVER_OBJ}
  CFLAGS += -DRPC_CLIENT=RPC_CLIENT_LOCAL -DHAL_RSA_USE_MODEXP=${RSA_USE_MODEXP_CORE}
else ifeq "${RPC_MODE}" "client-simple"
  OBJ += ${RPC_CLIENT_OBJ}
  CFLAGS += -DRPC_CLIENT=RPC_CLIENT_REMOTE -DHAL_RSA_USE_MODEXP=0
else ifeq "${RPC_MODE}" "client-mixed"
  OBJ += ${RPC_CLIENT_OBJ}
  CFLAGS += -DRPC_CLIENT=RPC_CLIENT_MIXED -DHAL_RSA_USE_MODEXP=0
  KS = volatile
endif

ifndef CRYPTECH_ROOT
  CRYPTECH_ROOT := $(abspath ../..)
endif

LIBTFM_SRC	?= ${CRYPTECH_ROOT}/sw/thirdparty/libtfm
LIBTFM_BLD	?= ${LIBTFM_SRC}

# tfm.h is a generated file, because our Makefile customizes a few
# settings from the upstream libtfm distribution.  Because of this, we
# need to search the libtfm build directory, not the libtfm source
# directory.

CFLAGS		+= -g3 -Wall -std=c99 -Wno-strict-aliasing
CFLAGS		+= -DHAL_STATIC_HASH_STATE_BLOCKS=${STATIC_HASH_STATE_BLOCKS}
CFLAGS		+= -DHAL_STATIC_HMAC_STATE_BLOCKS=${STATIC_HMAC_STATE_BLOCKS}
CFLAGS		+= -DHAL_STATIC_PKEY_STATE_BLOCKS=${STATIC_PKEY_STATE_BLOCKS}
CFLAGS		+= -I${CRYPTECH_ROOT}/sw/libhal
CFLAGS		+= -I${LIBTFM_BLD}

export CFLAGS

all: ${LIB}
	cd tests; ${MAKE} $@
	cd utils; ${MAKE} $@

client:
	${MAKE} RPC_MODE=client-simple RPC_TRANSPORT=daemon

mixed:
	${MAKE} RPC_MODE=client-mixed RPC_TRANSPORT=daemon

server:
	${MAKE} RPC_MODE=server RPC_TRANSPORT=serial IO_BUS=fmc

serial:
	${MAKE} RPC_MODE=client-mixed RPC_TRANSPORT=serial

daemon:
	${MAKE} RPC_MODE=client-mixed RPC_TRANSPORT=daemon ${LIB} cryptech_rpcd

cryptech_rpcd: daemon.o ${LIB}
	${CC} ${CFLAGS} -o $@ $^ ${LDFLAGS}

${OBJ}: ${INC}

${LIB}: ${OBJ}
	${AR} rcs $@ $^

asn1.o rsa.o ecdsa.o:				asn1_internal.h
ecdsa.o:					ecdsa_curves.h
novena-eim.o hal_io_eim.o:			novena-eim.h
slip.o rpc_client_serial.o rpc_server_serial.o:	slip_internal.h
ks.o:						last_gasp_pin_internal.h

last_gasp_pin_internal.h:
	./utils/last_gasp_default_pin >$@

test: all
	export RPC_MODE
	cd tests; ${MAKE} -k $@

clean:
	rm -f *.o ${LIB} cryptech_rpcd
	cd tests; ${MAKE} $@
	cd utils; ${MAKE} $@

distclean: clean
	rm -f TAGS

tags: TAGS

TAGS: *.[ch] tests/*.[ch] utils/*.[ch]
	etags $^

help usage:
	@echo ${USAGE}<|MERGE_RESOLUTION|>--- conflicted
+++ resolved
@@ -72,7 +72,8 @@
 # makefile, so the working definition of "always want" is sometimes
 # just "building this is harmless even if we don't use it."
 
-OBJ = errorstrings.o hash.o asn1.o ecdsa.o rsa.o ${KS_OBJ} rpc_api.o xdr.o rpc_hash.o rpc_misc.o rpc_pkey.o rpc_client.o rpc_server.o
+OBJ += errorstrings.o hash.o asn1.o ecdsa.o rsa.o ${KS_OBJ} xdr.o slip.o
+OBJ += rpc_api.o rpc_hash.o rpc_misc.o rpc_pkey.o rpc_client.o rpc_server.o
 
 # Object files to build when we're on a platform with direct access
 # to our hardware (Verilog) cores.
@@ -128,7 +129,7 @@
 #   client-mixed:	Like client-simple but do hashing locally in software and
 #			support a local keystore (for PKCS #11 public keys, etc)
 #
-# RPC_TRANSPORT = loopback | serial | daemon
+# RPC_TRANSPORT = none | loopback | serial | daemon
 #   loopback:		Communicate over loopback socket on Novena
 #   serial:		Communicate over USB in serial pass-through mode
 #   daemon:		Communicate over USB via a daemon, to arbitrate multiple clients
@@ -138,20 +139,8 @@
 # the C preprocessor: we can use symbolic names so long as they're defined as macros
 # in the C code, but we can't use things like C enum symbols.
 
-<<<<<<< HEAD
-ifeq "${RPC_TRANSPORT}" "serial"
-=======
-ifneq "${RPC_MODE}" "none"
-  OBJ += rpc_api.o xdr.o
-endif
-
-ifeq "${RPC_MODE}" "server"
-  OBJ += slip.o
-else ifeq "${RPC_TRANSPORT}" "serial"
->>>>>>> 183fc0a7
-  OBJ += slip.o rpc_serial.o
-else ifeq "${RPC_TRANSPORT}" "daemon"
-  OBJ += slip.o rpc_serial.o
+ifneq "${RPC_MODE}" "server"
+  OBJ += rpc_serial.o
 endif
 
 ifeq "${RPC_TRANSPORT}" "loopback"
